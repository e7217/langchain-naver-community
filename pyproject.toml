[project]
name = "langchain-naver-community"
version = "0.1.1"
description = "Add your description here"
readme = "README.md"
requires-python = ">=3.8"
dependencies = [
    "aiohttp>=3.10.11",
    "langchain>=0.0.27",
    "pydantic>=2.10.6",
]

[project.optional-dependencies]
test = [
    "pytest>=7.0.0",
    "pytest-asyncio>=0.21.0",
<<<<<<< HEAD
=======
    "pytest-cov>=4.1.0",
>>>>>>> 237334f8
]

[tool.setuptools]
license-files = []

[tool.uv]
package = true

[project.urls]
Repository = "https://github.com/e7217/langchain-naver-community"

[build-system]
requires = ["hatchling"]
build-backend = "hatchling.build"

[tool.mypy]
python_version = "3.8"
check_untyped_defs = true
disallow_untyped_defs = true
disallow_incomplete_defs = true
warn_redundant_casts = true
warn_unused_ignores = true
ignore_missing_imports = true
exclude = [
    "tests/",
]

[tool.pytest.ini_options]
minversion = "7.0"
addopts = "-ra -q --strict-markers"
testpaths = [
    "tests",
]
<|MERGE_RESOLUTION|>--- conflicted
+++ resolved
@@ -14,10 +14,7 @@
 test = [
     "pytest>=7.0.0",
     "pytest-asyncio>=0.21.0",
-<<<<<<< HEAD
-=======
     "pytest-cov>=4.1.0",
->>>>>>> 237334f8
 ]
 
 [tool.setuptools]
